name: "SAST"

on:
  push:
    branches: [ "*" ]  
  pull_request:
    branches: [ "*" ]
  schedule:
    - cron: '0 6 * * 1'  # Weekly Monday at 6 AM UTC
  workflow_dispatch:  
env:
  CARGO_TERM_COLOR: always

jobs:
  
  codeql:
    name: CodeQL Analysis (${{ matrix.language }})
    runs-on: ${{ (matrix.language == 'swift' && 'macos-latest') || 'ubuntu-latest' }}
    permissions:
      security-events: write
      packages: read
      actions: read
      contents: read

    strategy:
      fail-fast: false
      matrix:
        include:
        - language: actions
          build-mode: none
        - language: python
          build-mode: none
        - language: rust
          build-mode: none

    steps:
    - name: Checkout repository
<<<<<<< HEAD
      uses: actions/checkout@11bd71901bbe5b1630ceea73d27597364c9af683 # v4.2.2

    - name: Initialize CodeQL
      uses: github/codeql-action/init@v3
=======
      uses: actions/checkout@08c6903cd8c0fde910a37f88322edcfb5dd907a8

    - name: Initialize CodeQL
      uses: github/codeql-action/init@3599b3baa15b485a2e49ef411a7a4bb2452e7f93
>>>>>>> 88c1cedc
      with:
        languages: ${{ matrix.language }}
        build-mode: ${{ matrix.build-mode }}
        queries: security-extended,security-and-quality

    - name: Setup Rust (for Rust analysis)
      if: matrix.language == 'rust'
<<<<<<< HEAD
      uses: actions-rust-lang/setup-rust-toolchain@v1.11.0
=======
      uses: actions-rust-lang/setup-rust-toolchain@02be93da58aa71fb456aa9c43b301149248829d8
>>>>>>> 88c1cedc
      with:
        components: rustfmt, clippy

    - name: Build Rust project
      if: matrix.language == 'rust'
      run: |
        cargo check
        cargo build --release

    - name: Perform CodeQL Analysis
<<<<<<< HEAD
      uses: github/codeql-action/analyze@v3
=======
      uses: github/codeql-action/analyze@3599b3baa15b485a2e49ef411a7a4bb2452e7f93
>>>>>>> 88c1cedc
      with:
        category: "/language:${{matrix.language}}"

  semgrep:
    name: Semgrep Security Scan
    runs-on: ubuntu-latest
    permissions:
      security-events: write
      contents: read

    steps:
    - name: Checkout repository
<<<<<<< HEAD
      uses: actions/checkout@11bd71901bbe5b1630ceea73d27597364c9af683 # v4.2.2

    - name: Setup Python
      uses: actions/setup-python@0b93645e9fea7318ecaed2b359559ac225c90a2b6 # v5.3.0
=======
      uses: actions/checkout@08c6903cd8c0fde910a37f88322edcfb5dd907a8

    - name: Setup Python
      uses: actions/setup-python@e797f83bcb11b83ae66e0230d6156d7c80228e7c
>>>>>>> 88c1cedc
      with:
        python-version: '3.11'

    - name: Run Semgrep Security Scan
<<<<<<< HEAD
      uses: semgrep/semgrep-action@v1
=======
      uses: semgrep/semgrep-action@713efdd345f3035192eaa63f56867b88e63e4e5d
>>>>>>> 88c1cedc
      with:
        config: >-
          p/security-audit
          p/secrets
          p/r2c-security-audit
          p/r2c-best-practices
          p/supply-chain

    - name: Upload Semgrep results to GitHub Security tab
      uses: github/codeql-action/upload-sarif@v3
      with:
        sarif_file: semgrep-results.sarif
      if: always()

  summary:
    name: Security Scan Summary
    runs-on: ubuntu-latest
    needs: [codeql, semgrep]
    if: always()

    steps:
    - name: Generate Security Report
      run: |
        echo "# Security Scan Results" >> $GITHUB_STEP_SUMMARY
        echo "" >> $GITHUB_STEP_SUMMARY
        echo "## Job Status Summary" >> $GITHUB_STEP_SUMMARY
        echo "- CodeQL Analysis: ${{ needs.codeql.result == 'success' && '✅ Passed' || '❌ Failed' }}" >> $GITHUB_STEP_SUMMARY
        echo "- Semgrep Scan: ${{ needs.semgrep.result == 'success' && '✅ Passed' || '❌ Failed' }}" >> $GITHUB_STEP_SUMMARY
        echo "" >> $GITHUB_STEP_SUMMARY
        echo "## Scan Coverage" >> $GITHUB_STEP_SUMMARY
        echo "- **Languages**: Rust, Python, JavaScript/TypeScript, GitHub Actions" >> $GITHUB_STEP_SUMMARY
        echo "- **Security Rules**: OWASP, CWE, SANS Top 25, Custom Rules" >> $GITHUB_STEP_SUMMARY
        echo "" >> $GITHUB_STEP_SUMMARY
        echo "## Next Steps" >> $GITHUB_STEP_SUMMARY
        if [ "${{ needs.codeql.result }}" != "success" ] || [ "${{ needs.semgrep.result }}" != "success" ] || [ "${{ needs.dependency-check.result }}" != "success" ]; then
          echo " Some security scans failed. Please review the detailed results above and fix any critical issues." >> $GITHUB_STEP_SUMMARY
        else
          echo " All security scans passed! Your code looks secure." >> $GITHUB_STEP_SUMMARY
<|MERGE_RESOLUTION|>--- conflicted
+++ resolved
@@ -35,17 +35,10 @@
 
     steps:
     - name: Checkout repository
-<<<<<<< HEAD
       uses: actions/checkout@11bd71901bbe5b1630ceea73d27597364c9af683 # v4.2.2
 
     - name: Initialize CodeQL
       uses: github/codeql-action/init@v3
-=======
-      uses: actions/checkout@08c6903cd8c0fde910a37f88322edcfb5dd907a8
-
-    - name: Initialize CodeQL
-      uses: github/codeql-action/init@3599b3baa15b485a2e49ef411a7a4bb2452e7f93
->>>>>>> 88c1cedc
       with:
         languages: ${{ matrix.language }}
         build-mode: ${{ matrix.build-mode }}
@@ -53,11 +46,7 @@
 
     - name: Setup Rust (for Rust analysis)
       if: matrix.language == 'rust'
-<<<<<<< HEAD
       uses: actions-rust-lang/setup-rust-toolchain@v1.11.0
-=======
-      uses: actions-rust-lang/setup-rust-toolchain@02be93da58aa71fb456aa9c43b301149248829d8
->>>>>>> 88c1cedc
       with:
         components: rustfmt, clippy
 
@@ -68,16 +57,12 @@
         cargo build --release
 
     - name: Perform CodeQL Analysis
-<<<<<<< HEAD
       uses: github/codeql-action/analyze@v3
-=======
-      uses: github/codeql-action/analyze@3599b3baa15b485a2e49ef411a7a4bb2452e7f93
->>>>>>> 88c1cedc
       with:
         category: "/language:${{matrix.language}}"
 
-  semgrep:
-    name: Semgrep Security Scan
+  bandit:
+    name: Bandit (Python)
     runs-on: ubuntu-latest
     permissions:
       security-events: write
@@ -85,44 +70,85 @@
 
     steps:
     - name: Checkout repository
-<<<<<<< HEAD
       uses: actions/checkout@11bd71901bbe5b1630ceea73d27597364c9af683 # v4.2.2
 
-    - name: Setup Python
+    - name: Set up Python
       uses: actions/setup-python@0b93645e9fea7318ecaed2b359559ac225c90a2b6 # v5.3.0
-=======
-      uses: actions/checkout@08c6903cd8c0fde910a37f88322edcfb5dd907a8
-
-    - name: Setup Python
-      uses: actions/setup-python@e797f83bcb11b83ae66e0230d6156d7c80228e7c
->>>>>>> 88c1cedc
       with:
         python-version: '3.11'
 
-    - name: Run Semgrep Security Scan
-<<<<<<< HEAD
-      uses: semgrep/semgrep-action@v1
-=======
-      uses: semgrep/semgrep-action@713efdd345f3035192eaa63f56867b88e63e4e5d
->>>>>>> 88c1cedc
-      with:
-        config: >-
-          p/security-audit
-          p/secrets
-          p/r2c-security-audit
-          p/r2c-best-practices
-          p/supply-chain
+    - name: Install Bandit
+      run: |
+        python -m pip install --upgrade pip
+        pip install bandit
 
-    - name: Upload Semgrep results to GitHub Security tab
+    - name: Run Bandit
+      run: |
+        bandit -r . -f sarif -o bandit.sarif
+
+    - name: Upload Bandit SARIF
       uses: github/codeql-action/upload-sarif@v3
       with:
-        sarif_file: semgrep-results.sarif
+        sarif_file: bandit.sarif
       if: always()
+
+  shellcheck:
+    name: ShellCheck (Bash)
+    runs-on: ubuntu-latest
+    permissions:
+      security-events: write
+      contents: read
+
+    steps:
+    - name: Checkout repository
+      uses: actions/checkout@11bd71901bbe5b1630ceea73d27597364c9af683 # v4.2.2
+
+    - name: Install ShellCheck 0.10.0
+      run: |
+        SC_VERSION="v0.10.0"
+        curl -sSL "https://github.com/koalaman/shellcheck/releases/download/${SC_VERSION}/shellcheck-${SC_VERSION}.linux.x86_64.tar.xz" | tar -xJ
+        sudo install shellcheck-${SC_VERSION}/shellcheck /usr/local/bin/shellcheck
+
+    - name: Run ShellCheck
+      run: |
+        set -eo pipefail
+        mapfile -t files < <(git ls-files '*.sh')
+        if [ ${#files[@]} -eq 0 ]; then
+          echo "No shell scripts found; emitting empty SARIF." >&2
+          printf '%s\n' '{"$schema":"https://json.schemastore.org/sarif-2.1.0.json","version":"2.1.0","runs":[]}' > shellcheck.sarif
+          exit 0
+        fi
+        shellcheck --format sarif "${files[@]}" > shellcheck.sarif
+
+    - name: Upload ShellCheck SARIF
+      uses: github/codeql-action/upload-sarif@v3
+      with:
+        sarif_file: shellcheck.sarif
+      if: always()
+
+  clippy:
+    name: Clippy (Rust)
+    runs-on: ubuntu-latest
+    permissions:
+      contents: read
+
+    steps:
+    - name: Checkout repository
+      uses: actions/checkout@11bd71901bbe5b1630ceea73d27597364c9af683 # v4.2.2
+
+    - name: Set up Rust toolchain
+      uses: actions-rust-lang/setup-rust-toolchain@v1.11.0
+      with:
+        components: clippy
+
+    - name: Run cargo clippy
+      run: |
+        cargo clippy --all-targets --all-features -- -D warnings
 
   summary:
     name: Security Scan Summary
     runs-on: ubuntu-latest
-    needs: [codeql, semgrep]
+    needs: [codeql, bandit, shellcheck, clippy]
     if: always()
 
     steps:
@@ -132,14 +158,17 @@
         echo "" >> $GITHUB_STEP_SUMMARY
         echo "## Job Status Summary" >> $GITHUB_STEP_SUMMARY
         echo "- CodeQL Analysis: ${{ needs.codeql.result == 'success' && '✅ Passed' || '❌ Failed' }}" >> $GITHUB_STEP_SUMMARY
-        echo "- Semgrep Scan: ${{ needs.semgrep.result == 'success' && '✅ Passed' || '❌ Failed' }}" >> $GITHUB_STEP_SUMMARY
+        echo "- Bandit (Python): ${{ needs.bandit.result == 'success' && '✅ Passed' || '❌ Failed' }}" >> $GITHUB_STEP_SUMMARY
+        echo "- ShellCheck (Bash): ${{ needs.shellcheck.result == 'success' && '✅ Passed' || '❌ Failed' }}" >> $GITHUB_STEP_SUMMARY
+        echo "- Clippy (Rust): ${{ needs.clippy.result == 'success' && '✅ Passed' || '❌ Failed' }}" >> $GITHUB_STEP_SUMMARY
         echo "" >> $GITHUB_STEP_SUMMARY
         echo "## Scan Coverage" >> $GITHUB_STEP_SUMMARY
-        echo "- **Languages**: Rust, Python, JavaScript/TypeScript, GitHub Actions" >> $GITHUB_STEP_SUMMARY
-        echo "- **Security Rules**: OWASP, CWE, SANS Top 25, Custom Rules" >> $GITHUB_STEP_SUMMARY
+        echo "- **Languages**: Rust, Python, Bash" >> $GITHUB_STEP_SUMMARY
+        echo "- **Security Rules**: CodeQL security-extended, Bandit, ShellCheck, Clippy" >> $GITHUB_STEP_SUMMARY
         echo "" >> $GITHUB_STEP_SUMMARY
         echo "## Next Steps" >> $GITHUB_STEP_SUMMARY
-        if [ "${{ needs.codeql.result }}" != "success" ] || [ "${{ needs.semgrep.result }}" != "success" ] || [ "${{ needs.dependency-check.result }}" != "success" ]; then
+        if [ "${{ needs.codeql.result }}" != "success" ] || [ "${{ needs.bandit.result }}" != "success" ] || [ "${{ needs.shellcheck.result }}" != "success" ] || [ "${{ needs.clippy.result }}" != "success" ]; then
           echo " Some security scans failed. Please review the detailed results above and fix any critical issues." >> $GITHUB_STEP_SUMMARY
         else
           echo " All security scans passed! Your code looks secure." >> $GITHUB_STEP_SUMMARY
+        fi
