name: ci

on:
  push:
    branches: ['main']
  workflow_dispatch:

permissions:
  contents: write
  packages: write
  actions: read

env:
  CARGO_TERM_COLOR: always
  DEBIAN_FRONTEND: noninteractive

jobs:
  build:
    name: Build and Deploy
    runs-on: ubuntu-latest
    timeout-minutes: 45
    steps:
      - name: Checkout
        uses: actions/checkout@ff7abcd0c3c05ccf6adc123a8cd1fd4fb30fb493
        with:
          fetch-depth: 0

      - name: Install build dependencies
        run: |
          sudo apt-get update
          sudo apt-get install -y \
            build-essential \
            debhelper \
            devscripts \
            lintian \
            fakeroot \
            equivs \
            dpkg-dev \
            pkg-config \
            libssl-dev \
            libvte-2.91-gtk4-dev \
            python3-all \
            python3-requests \
            curl \
            whiptail

      - name: Install Rust toolchain
        uses: dtolnay/rust-toolchain@6d653acede28d24f02e3cd41383119e8b1b35921
        with:
          toolchain: stable

      - name: Cache cargo registry and git
        uses: actions/cache@v4
        with:
          path: |
            ~/.cargo/registry
            ~/.cargo/git
          key: ${{ runner.os }}-cargo-${{ hashFiles('**/Cargo.lock') }}
          restore-keys: |
            ${{ runner.os }}-cargo-

      - name: Install build dependencies from debian/control
        run: |
          cd "$GITHUB_WORKSPACE"
          if [ ! -f debian/control ]; then
            echo "ERROR: debian/control file not found!"
            ls -l debian/ || true
            exit 1
          fi
          sudo mk-build-deps -i debian/control --tool "apt-get -o Debug::pkgProblemResolver=yes --no-install-recommends -y"

      - name: Build Rust binaries
        run: |
          cargo build --release --bins
          # Verify all expected binaries were built
          ls -la target/release/
          test -f target/release/hardn || { echo "hardn binary not found"; exit 1; }
          test -f target/release/hardn-monitor || { echo "hardn-monitor binary not found"; exit 1; }
          test -f target/release/hardn-gui || { echo "hardn-gui binary not found"; exit 1; }

      - name: Run Rust tests
        run: cargo test --all --all-features --verbose

      - name: Build Debian package with dpkg-buildpackage
        id: deb-build
        run: |
          # Set build options for reproducible builds and parallel processing
          export DEB_BUILD_OPTIONS="parallel=$(nproc) nodwz nocheck"

          # Build the package using dpkg-buildpackage
          dpkg-buildpackage -us -uc -b --no-pre-clean -j"$(nproc)"

          # Find the generated .deb file
          DEB_FILE=$(find .. -name "hardn_*.deb" -type f | head -n1)
          if [ -z "$DEB_FILE" ]; then
            echo "ERROR: No .deb file found after build"
            ls -la ../
            exit 1
          fi

          # Get package info
          VERSION=$(dpkg-deb -f "$DEB_FILE" Version)
          ARCH=$(dpkg-deb -f "$DEB_FILE" Architecture)

          # Create dist directory and copy package and build artifacts
          mkdir -p dist
          DEB_NAME="hardn_${VERSION}_${ARCH}.deb"
          cp "$DEB_FILE" "dist/${DEB_NAME}"

          # Copy build artifacts for upload
          cp ../*.build "dist/" 2>/dev/null || true
          cp ../*.buildinfo "dist/" 2>/dev/null || true
          cp ../*.changes "dist/" 2>/dev/null || true

          echo "Built package: $DEB_NAME"
          echo "Package path: dist/${DEB_NAME}"
          echo "deb_path=dist/${DEB_NAME}" >> "$GITHUB_OUTPUT"
          echo "deb_name=${DEB_NAME}" >> "$GITHUB_OUTPUT"
          echo "version=${VERSION}" >> "$GITHUB_OUTPUT"

      - name: Test Debian package with lintian
        run: |
          DEB_FILE="${{ steps.deb-build.outputs.deb_path }}"
          echo "Running lintian checks on $DEB_FILE"
          lintian --display-info --display-experimental --pedantic "$DEB_FILE" || true

      - name: Test package installation in clean environment
        timeout-minutes: 10
        run: |
          DEB_FILE="${{ steps.deb-build.outputs.deb_path }}"

          # Test package info
          echo "=== Package Information ==="
          dpkg-deb -I "$DEB_FILE"

          echo "=== Package Contents ==="
          dpkg-deb -c "$DEB_FILE"

          echo "=== Testing Installation ==="
          # Install the package
          sudo dpkg -i "$DEB_FILE" || true

          # Fix any dependency issues
          sudo apt-get install -f -y

          # Verify installation
          dpkg -l | grep hardn || true

          echo "=== Testing Binary Execution ==="
          # Test that binaries can run (basic smoke test)
          echo "Testing hardn binary..."
          hardn --version || echo "hardn version check failed"
          hardn --help >/dev/null || echo "hardn help failed"

          # Test hardn-monitor with strict timeout to prevent infinite loop
          echo "Testing hardn-monitor (with 3-second timeout)..."
          timeout 3s hardn-monitor 2>/dev/null && echo "hardn-monitor started successfully" || echo "hardn-monitor test completed (expected timeout after service monitoring check)"

          # Test hardn-gui in headless environment (expected to fail gracefully)
          echo "Testing hardn-gui (expected to fail in headless CI)..."
          timeout 3s hardn-gui --version 2>/dev/null || echo "hardn-gui test completed (expected failure in headless environment)"

          # Ensure no background processes are still running
          echo "Cleaning up any remaining processes..."
          pkill -f hardn-monitor || true
          pkill -f hardn-gui || true
          sleep 1

          echo "=== Testing Package Removal ==="
          # Test package removal
          sudo dpkg -r hardn

          echo "Package installation and removal test completed successfully"

      - name: Upload Debian package artifact
        uses: actions/upload-artifact@ea165f8d65b6e75b540449e92b4886f43607fa02
        with:
          name: hardn-deb-package
          path: dist/*.deb
          retention-days: 30

      - name: Upload build logs
        if: always()
        uses: actions/upload-artifact@ea165f8d65b6e75b540449e92b4886f43607fa02
        with:
          name: build-logs
          path: |
            dist/*.build
            dist/*.buildinfo
            dist/*.changes
          retention-days: 7

  deploy-test:
    name: Deploy and Integration Test
    needs: [build]
    runs-on: ubuntu-latest
    timeout-minutes: 20
    steps:
      - name: Checkout
        uses: actions/checkout@ff7abcd0c3c05ccf6adc123a8cd1fd4fb30fb493
        with:
          fetch-depth: 0

      - name: Download Debian package artifact
        uses: actions/download-artifact@634f93cb2916e3fdff6788551b99b062d0335ce0
        with:
          name: hardn-deb-package
          path: release_assets

      - name: Include release imagery assets
        run: |
          mkdir -p release_assets
          cp docs/assets/IMG_1233.jpeg release_assets/IMG_1233.jpeg

      - name: Integration test in fresh container
        timeout-minutes: 8
        run: |
          DEB_FILE=$(ls release_assets/*.deb | head -n1)
          echo "Testing deployment of: $DEB_FILE"

          # Verify package integrity
          dpkg-deb --info "$DEB_FILE"
          dpkg-deb --contents "$DEB_FILE"

          # Install required dependencies first
          sudo apt-get update
          sudo apt-get install -y \
            python3 \
            python3-fastapi \
            python3-uvicorn \
            python3-requests \
            python3-psutil \
            adduser \
            curl \
            wget \
            lsof \
            psmisc \
            procps \
            git \
            libvte-2.91-gtk4-0

          # Install the package
          sudo dpkg -i "$DEB_FILE"

          # Verify installation
          echo "=== Verifying Installation ==="
          which hardn
          which hardn-monitor
          which hardn-gui

          # Test basic functionality
          echo "=== Testing Basic Functionality ==="
          hardn --version
          timeout 3s hardn --help >/dev/null || echo "hardn help test completed"

          # Quick test of hardn-monitor (with timeout)
          echo "Quick hardn-monitor validation..."
          timeout 2s hardn-monitor 2>/dev/null || echo "hardn-monitor validation completed"

          # Test systemd service files
          echo "=== Testing Service Integration ==="
          ls -la /lib/systemd/system/hardn*.service || true

          # Test configuration files
          echo "=== Testing Configuration ==="
          ls -la /etc/aide/ || true
          ls -la /usr/share/hardn/ || true

          echo "Integration test completed successfully"

  release:
    name: Create Release
    needs: [build, deploy-test]
    runs-on: ubuntu-latest
    timeout-minutes: 15
    steps:
      - name: Checkout
        uses: actions/checkout@ff7abcd0c3c05ccf6adc123a8cd1fd4fb30fb493
        with:
          fetch-depth: 0

      - name: Download Debian package artifact
        uses: actions/download-artifact@634f93cb2916e3fdff6788551b99b062d0335ce0
        with:
          name: hardn-deb-package
          path: release_assets

      - name: Ensure tags are present
        run: |
          git fetch --tags --force --prune

      - name: Get version for semantic tagging
        id: version
        run: |
          DEB_FILE=$(ls release_assets/*.deb | head -n1)
          VERSION=$(dpkg-deb -f "$DEB_FILE" Version)
          ARCH=$(dpkg-deb -f "$DEB_FILE" Architecture)
          DEB_NAME=$(basename "$DEB_FILE")
          echo "version=$VERSION" >> "$GITHUB_OUTPUT"
          echo "architecture=$ARCH" >> "$GITHUB_OUTPUT"
          echo "deb_name=$DEB_NAME" >> "$GITHUB_OUTPUT"
          echo "Version extracted: $VERSION"
          echo "Architecture: $ARCH"

<<<<<<< HEAD
      - name: Determine next tag
=======
      - name: Determine next release tag
>>>>>>> eff92d32
        id: tag
        run: |
          LATEST_TAG=$(git tag --sort=-version:refname | grep -E '^v?[0-9]+\.[0-9]+\.[0-9]+$' | head -n1)
          if [ -z "$LATEST_TAG" ]; then
            echo "No existing semantic tag found; defaulting to 0.0.0"
            LATEST_TAG="0.0.0"
          fi

          PREFIX=""
          VERSION_PART="$LATEST_TAG"
          if [[ "$LATEST_TAG" == v* ]]; then
            PREFIX="v"
            VERSION_PART="${LATEST_TAG#v}"
          fi

          IFS='.' read -r MAJOR MINOR PATCH <<< "$VERSION_PART"
          if [ -z "$MAJOR" ] || [ -z "$MINOR" ] || [ -z "$PATCH" ]; then
            echo "Unable to parse latest tag: $LATEST_TAG"
            exit 1
          fi

          PATCH=$((10#$PATCH + 1))
          NEW_VERSION="$MAJOR.$MINOR.$PATCH"
          NEW_TAG="${PREFIX}${NEW_VERSION}"

          echo "latest_tag=$LATEST_TAG" >> "$GITHUB_OUTPUT"
          echo "new_tag=$NEW_TAG" >> "$GITHUB_OUTPUT"
          echo "new_version=$NEW_VERSION" >> "$GITHUB_OUTPUT"
          echo "Calculated next tag: $NEW_TAG (from $LATEST_TAG)"

      - name: Create and push release tag
        run: |
          NEW_TAG="${{ steps.tag.outputs.new_tag }}"
          git config user.name "github-actions[bot]"
          git config user.email "github-actions[bot]@users.noreply.github.com"

          if git rev-parse "$NEW_TAG" >/dev/null 2>&1; then
            echo "Tag $NEW_TAG already exists; skipping creation."
          else
            git tag "$NEW_TAG"
            git push https://x-access-token:${{ secrets.GH_TOKEN }}@github.com/Security-International-Group/HARDN.git "$NEW_TAG"
          fi

      - name: Generate release notes
        id: notes
        run: |
          TAG="${{ steps.tag.outputs.new_tag }}"
          VERSION="${{ steps.version.outputs.version }}"
          ARCH="${{ steps.version.outputs.architecture }}"
          DEB_NAME="${{ steps.version.outputs.deb_name }}"
          DEB_FILE="release_assets/$DEB_NAME"

          SIZE=$(du -h "$DEB_FILE" | cut -f1)
          SHA256=$(sha256sum "$DEB_FILE" | awk '{print $1}')
          BUILD_DATE=$(date -u '+%Y-%m-%d %H:%M:%S UTC)')
          DOCS_URL="https://github.com/${{ github.repository }}/tree/main/docs"

          cat > RELEASE_NOTES.md <<EOF
          ![HARDN](docs/assets/IMG_1233.jpeg)

          # HARDN $TAG
<<<<<<< HEAD

          > Automated release generated on $BUILD_DATE.

          ## Package Details
          - **Debian package**: `$DEB_NAME`
          - **Project version**: `$VERSION`
          - **Architecture**: `$ARCH`
          - **Size**: `$SIZE`
          - **SHA256**: `$SHA256`

          ## Installation
          ```bash
          wget https://github.com/${{ github.repository }}/releases/download/$TAG/$DEB_NAME
          sudo dpkg -i $DEB_NAME
          sudo apt-get install -f -y
          ```
         - The Lau

          ## What's Inside
          - HARDN CLI, monitoring service, and GTK-based GUI
          - Systemd service units and baseline configuration
          - Legion security modules and automated hardening utilities

=======

          > Automated release generated on $BUILD_DATE.

          ## Package Details
          - **Debian package**: `$DEB_NAME`
          - **Project version**: `$VERSION`
          - **Architecture**: `$ARCH`
          - **Size**: `$SIZE`
          - **SHA256**: `$SHA256`

          ## Installation
          ```bash
          wget https://github.com/${{ github.repository }}/releases/download/$TAG/$DEB_NAME
          sudo dpkg -i $DEB_NAME
          sudo apt-get install -f -y
          ```

          ## What's Inside
          - HARDN CLI, monitoring service, and GTK-based GUI
          - Systemd service units and baseline configuration
          - Legion security modules and automated hardening utilities

>>>>>>> eff92d32
          ## Documentation
          Explore the docs: $DOCS_URL

          ---

          Built with dpkg-buildpackage • Validated by integration tests
          EOF
        shell: bash

      - name: Create GitHub Release
        uses: softprops/action-gh-release@6cbd405e2c4e67a21c47fa9e383d020e4e28b836
        with:
          tag_name: ${{ steps.tag.outputs.new_tag }}
          target_commitish: ${{ github.sha }}
          name: HARDN ${{ steps.tag.outputs.new_tag }}
          body_path: RELEASE_NOTES.md
          files: |
            release_assets/*.deb
            release_assets/IMG_1233.jpeg
          draft: false
          prerelease: false
          overwrite: true
        env:
          GITHUB_TOKEN: ${{ secrets.GH_TOKEN }}

      - name: Discord notification
        if: always()
        shell: bash
        env:
          WEBHOOK: ${{ secrets.DEV_UPDATES_DISCORD_WEBHOOK }}
        run: |
          STATUS="${{ job.status }}"
          VERSION="${{ steps.version.outputs.version }}"
          DEB_NAME="${{ steps.version.outputs.deb_name }}"
          MSG="https://github.com/${{ github.repository }}/releases/tag/latest"

          if command -v hardn-discord.sh >/dev/null 2>&1; then
            if [[ "$STATUS" == "success" ]]; then
              hardn-discord.sh "LATEST RELEASE UPDATED" "HARDN Latest Updated (v${VERSION}): $MSG" || true
            else
              hardn-discord.sh "LATEST RELEASE FAILED" "Latest release update failed for v${VERSION} on branch ${{ github.ref_name }}" || true
            fi
          elif [[ -n "${WEBHOOK:-}" ]]; then
            COLOR=15105570  # Default gray
            [[ "$STATUS" == "success" ]] && COLOR=3066993 || true  # Green
            [[ "$STATUS" == "failure" ]] && COLOR=15158332 || true  # Red

            if [[ "$STATUS" == "success" ]]; then
              DESCRIPTION=" **Latest Release Updated**\\n**Package**: \`${DEB_NAME}\`\\n**Version**: \`${VERSION}\`\\n**Status**: **${STATUS}** on branch \`${{ github.ref_name }}\`\\nStatic download URL ready!"
            else
              DESCRIPTION=" **Latest Release Update Failed**\\n**Version**: \`${VERSION}\`\\n**Status**: **${STATUS}** on branch \`${{ github.ref_name }}\`"
            fi

            curl -H "Content-Type: application/json" -X POST "$WEBHOOK" \
<<<<<<< HEAD
              -d "{\"embeds\":[{\"title\":\"HARDN Latest Release Pipeline • ${{ github.repository }}\",\"description\":\"$DESCRIPTION\",\"color\":$COLOR,\"url\":\"$MSG\"}]}" || true
=======
              -d "{\"embeds\":[{\"title\":\"HARDN Latest Release Pipeline • ${{ github.repository }}\",\"description\":\"$DESCRIPTION\",\"color\":$COLOR,\"url\":\"$MSG\"}]}" || true
          else
            echo "[INFO] No Discord webhook configured; skipping notification."
          fi
>>>>>>> eff92d32
<|MERGE_RESOLUTION|>--- conflicted
+++ resolved
@@ -302,11 +302,7 @@
           echo "Version extracted: $VERSION"
           echo "Architecture: $ARCH"
 
-<<<<<<< HEAD
       - name: Determine next tag
-=======
-      - name: Determine next release tag
->>>>>>> eff92d32
         id: tag
         run: |
           LATEST_TAG=$(git tag --sort=-version:refname | grep -E '^v?[0-9]+\.[0-9]+\.[0-9]+$' | head -n1)
@@ -368,7 +364,6 @@
           ![HARDN](docs/assets/IMG_1233.jpeg)
 
           # HARDN $TAG
-<<<<<<< HEAD
 
           > Automated release generated on $BUILD_DATE.
 
@@ -392,30 +387,6 @@
           - Systemd service units and baseline configuration
           - Legion security modules and automated hardening utilities
 
-=======
-
-          > Automated release generated on $BUILD_DATE.
-
-          ## Package Details
-          - **Debian package**: `$DEB_NAME`
-          - **Project version**: `$VERSION`
-          - **Architecture**: `$ARCH`
-          - **Size**: `$SIZE`
-          - **SHA256**: `$SHA256`
-
-          ## Installation
-          ```bash
-          wget https://github.com/${{ github.repository }}/releases/download/$TAG/$DEB_NAME
-          sudo dpkg -i $DEB_NAME
-          sudo apt-get install -f -y
-          ```
-
-          ## What's Inside
-          - HARDN CLI, monitoring service, and GTK-based GUI
-          - Systemd service units and baseline configuration
-          - Legion security modules and automated hardening utilities
-
->>>>>>> eff92d32
           ## Documentation
           Explore the docs: $DOCS_URL
 
@@ -470,11 +441,4 @@
             fi
 
             curl -H "Content-Type: application/json" -X POST "$WEBHOOK" \
-<<<<<<< HEAD
-              -d "{\"embeds\":[{\"title\":\"HARDN Latest Release Pipeline • ${{ github.repository }}\",\"description\":\"$DESCRIPTION\",\"color\":$COLOR,\"url\":\"$MSG\"}]}" || true
-=======
-              -d "{\"embeds\":[{\"title\":\"HARDN Latest Release Pipeline • ${{ github.repository }}\",\"description\":\"$DESCRIPTION\",\"color\":$COLOR,\"url\":\"$MSG\"}]}" || true
-          else
-            echo "[INFO] No Discord webhook configured; skipping notification."
-          fi
->>>>>>> eff92d32
+              -d "{\"embeds\":[{\"title\":\"HARDN Latest Release Pipeline • ${{ github.repository }}\",\"description\":\"$DESCRIPTION\",\"color\":$COLOR,\"url\":\"$MSG\"}]}" || true